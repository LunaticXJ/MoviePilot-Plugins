--- conflicted
+++ resolved
@@ -44,12 +44,7 @@
 - 命令执行器 v1.2
 - CloudDrive2助手 v1.6
 - 软连接重定向 v1.1
-<<<<<<< HEAD
 - 云盘同步删除 v1.5
 - 媒体库重复媒体检测 v1.9
-=======
-- 云盘同步删除 v1.4
-- 媒体库重复媒体检测 v1.9
 - 演员作品订阅 v1.0
-- 文件复制 v1.0
->>>>>>> c02fbc49
+- 文件复制 v1.0